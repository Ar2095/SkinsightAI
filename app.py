--- conflicted
+++ resolved
@@ -7,12 +7,8 @@
 
 if __name__ == "__main__":
     st.title('Symptom-Disease Matcher')
-<<<<<<< HEAD
-    st.subheader("Enter your symptoms to learn what disease/issue your body may be experiencing. Type in each symptom separared by commas.")
-=======
     st.subheader("Enter your symptoms to learn what issue you may be experiencing.")
 
->>>>>>> 138520fc
     BASE_DIR = os.path.dirname(os.path.abspath(__file__))
     training_data_path = os.path.join(BASE_DIR, "training_dataset.csv")
     df = pd.read_csv(training_data_path)
