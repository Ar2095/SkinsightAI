import os
import pandas as pd
import numpy as np
from collections import defaultdict
from sklearn.model_selection import train_test_split
from sklearn.naive_bayes import MultinomialNB
from sklearn.metrics import accuracy_score


# Define disease groups based on the provided list.
disease_groups = {
    "Neurological": [
        "Alzheimer's disease", "accident cerebrovascular", "aphasia", "confusion", "encephalopathy",
        "epilepsy", "migraine disorders", "neuropathy", "parkinson disease", "tonic-clonic epilepsy",
        "tonic-clonic seizures", "transient ischemic attack", "deglutition disorder", "incontinence",
        "delirium", "dementia"
    ],
    "Infectious": [
        "HIV", "Pneumocystis carinii pneumonia", "acquired immuno-deficiency syndrome", "bacteremia",
        "candidiasis", "cellulitis", "infection", "infection urinary tract", "influenza",
        "oral candidiasis", "pneumonia", "pneumonia aspiration", "sepsis (invertebrate)",
        "septicemia", "systemic infection", "upper respiratory infection", "osteomyelitis",
        "hiv infections"
    ],
    "Cardiovascular": [
        "cardiomyopathy", "coronary arteriosclerosis", "coronary heart disease", "deep vein thrombosis",
        "edema pulmonary", "effusion pericardial", "embolism pulmonary", "failure heart",
        "failure heart congestive", "hypertensive disease", "hypertension pulmonary", "ischemia",
        "mitral valve insufficiency", "myocardial infarction", "overload fluid", "paroxysmal dyspnea",
        "pericardial effusion body substance", "peripheral vascular disease", "stenosis aortic valve",
        "tachycardia sinus", "thrombus", "tricuspid valve insufficiency", "endocarditis"
    ],
    "Gastrointestinal": [
        "adhesion", "biliary calculus", "cholecystitis", "cholelithiasis", "cirrhosis", "colitis",
        "diverticulitis", "diverticulosis", "gastritis", "gastroenteritis", "gastroesophageal reflux disease",
        "hemorrhoids", "hepatitis", "hepatitis B", "hepatitis C", "hernia", "hernia hiatal",
        "ileus", "pancreatitis", "ulcer peptic"
    ],
    "Neoplasms": [
        "adenocarcinoma", "carcinoma", "carcinoma breast", "carcinoma colon", "carcinoma of lung",
        "carcinoma prostate", "fibroid tumor", "malignant neoplasm of breast", "malignant neoplasm of lung",
        "malignant neoplasm of prostate", "malignant neoplasms", "malignant tumor of colon", "melanoma",
        "neoplasm", "neoplasm metastasis", "primary carcinoma of the liver cells", "primary malignant neoplasm",
        "lymphoma"
    ],
    "Psychiatric": [
        "affect labile", "anxiety state", "bipolar disorder", "delusion", "dependence",
        "depression mental", "depressive disorder", "manic disorder", "paranoia", "personality disorder",
        "psychotic disorder", "schizophrenia", "suicide attempt"
    ],
    "Renal": [
        "chronic kidney failure", "failure kidney", "insufficiency renal", "kidney disease",
        "kidney failure acute", "pyelonephritis"
    ],
    "Musculoskeletal": [
        "arthritis", "degenerative polyarthritis", "osteoporosis"
    ],
    "Endocrine/Metabolic": [
        "diabetes", "hyperglycemia", "hypoglycemia", "obesity", "obesity morbid",
        "ketoacidosis diabetic", "hypercholesterolemia", "hyperlipidemia", "hypothyroidism",
        "hyperbilirubinemia", "gout"
    ],
    "Hematologic": [
        "anemia", "lymphatic diseases", "neutropenia", "pancytopenia", "sickle cell anemia", "thrombocytopaenia"
    ],
    "Respiratory": [
        "asthma", "bronchitis", "chronic obstructive airway disease", "emphysema pulmonary",
        "pneumothorax", "spasm bronchial", "respiratory failure"
    ],
    "Ophthalmologic": [
        "glaucoma"
    ],
    "Urological": [
        "benign prostatic hypertrophy"
    ],
    "Dermatological": [
        "exanthema"
    ],
    "Miscellaneous": [
        "chronic alcoholic intoxication", "decubitus ulcer", "dehydration"
    ]
}

# Map each disease to its group
disease_to_group = {}
for group, diseases in disease_groups.items():
    for disease in diseases:
        disease_to_group[disease] = group

# Load dataset
BASE_DIR = os.path.dirname(os.path.abspath(__file__))
training_data_path = os.path.join(BASE_DIR, "training_dataset.csv")
df = pd.read_csv(training_data_path)

# Prepare features and labels
X = df.iloc[:, 1:]
y = df['disease']
y_grouped = y.map(disease_to_group).fillna('unknown')

# Split data for group classifier
X_train, X_test, y_train, y_test = train_test_split(X, y_grouped, test_size=0.2, random_state=101)
clf_nb = MultinomialNB()
clf_nb.fit(X_train, y_train)
group_classes = clf_nb.classes_

# Split data for individual disease classifier
X_train_d, X_test_d, y_train_d, y_test_d = train_test_split(X, y, test_size=0.2, random_state=101)
clf_nb_disease = MultinomialNB()
clf_nb_disease.fit(X_train_d, y_train_d)
disease_classes = clf_nb_disease.classes_

# Evaluate on test set
y_pred = clf_nb.predict(X_test)
y_pred_proba = clf_nb.predict_proba(X_test)
correct_predictions = 0
total_predictions = len(y_test)

for i in range(len(y_test)):
    actual_group = y_test.iloc[i]
    actual_disease = y_test_d.iloc[i]
    predicted_group = y_pred[i]
    symptoms_present = X_test.iloc[i]
    active_symptoms = symptoms_present[symptoms_present == 1].index.tolist()

    prediction_probs = y_pred_proba[i]
    top_5_indices = np.argsort(prediction_probs)[::-1][:5]
    top_5_predictions = [(group_classes[idx], prediction_probs[idx] * 100) for idx in top_5_indices]

    disease_probs = clf_nb_disease.predict_proba(pd.DataFrame([symptoms_present], columns=X.columns))[0]
    top_5_disease_indices = np.argsort(disease_probs)[::-1][:5]
    top_5_diseases = [(disease_classes[idx], disease_probs[idx] * 100) for idx in top_5_disease_indices]

    print(f"\nTest Case {i+1}:")
    print(f"Symptoms Present: {', '.join(active_symptoms)}")
    print(f"Actual Disease Group: {actual_group}")
    print(f"Actual Disease: {actual_disease}")

    print("Top 5 Disease Group Predictions:")
    for group, confidence in top_5_predictions:
        print(f"- {group}: {confidence:.2f}% confidence")

    print("Top 5 Disease Predictions:")
    for disease, confidence in top_5_diseases:
        print(f"- {disease}: {confidence:.2f}% confidence")

    if predicted_group == actual_group:
        correct_predictions += 1

<<<<<<< HEAD
# Calculate and print group-based accuracy
accuracy = correct_predictions / total_predictions
print(f"\nModel Accuracy (group-based): {accuracy:.2%}")

#Predictions based on user input 
=======
# Accuracy metrics
group_accuracy = correct_predictions / total_predictions
print(f"\nModel Accuracy (group-based): {group_accuracy:.2%}")

y_pred_disease = clf_nb_disease.predict(X_test_d)
disease_accuracy = accuracy_score(y_test_d, y_pred_disease)
print(f"Model Accuracy (individual disease-based): {disease_accuracy:.2%}")
>>>>>>> 138520fc

# Predict diseases from user symptoms
def predict_user_disease(symptoms):
    user_input = pd.DataFrame([[0] * X.shape[1]], columns=X.columns)
    for symptom in symptoms:
        if symptom in user_input.columns:
            user_input.at[0, symptom] = 1

    predicted_group = clf_nb.predict(user_input)[0]
    prediction_probs = clf_nb.predict_proba(user_input)[0]
    top_5_indices = np.argsort(prediction_probs)[::-1][:5]
    top_5_groups = [(group_classes[idx], prediction_probs[idx] * 100) for idx in top_5_indices]

    disease_probs = clf_nb_disease.predict_proba(user_input)[0]
    top_5_disease_indices = np.argsort(disease_probs)[::-1][:5]
    top_5_diseases = [(disease_classes[idx], disease_probs[idx] * 100) for idx in top_5_disease_indices]

    group_results = f"### Predicted Disease Groups:\n"
    for group, confidence in top_5_groups:
        group_results += f"- {group}<br><sub>{confidence:.2f}% confidence</sub>\n"

    disease_results = f"### Predicted Individual Diseases:\n"
    for disease, confidence in top_5_diseases:
        disease_results += f"- {disease}<br><sub>{confidence:.2f}% confidence</sub>\n"

    return group_results, disease_results<|MERGE_RESOLUTION|>--- conflicted
+++ resolved
@@ -146,13 +146,6 @@
     if predicted_group == actual_group:
         correct_predictions += 1
 
-<<<<<<< HEAD
-# Calculate and print group-based accuracy
-accuracy = correct_predictions / total_predictions
-print(f"\nModel Accuracy (group-based): {accuracy:.2%}")
-
-#Predictions based on user input 
-=======
 # Accuracy metrics
 group_accuracy = correct_predictions / total_predictions
 print(f"\nModel Accuracy (group-based): {group_accuracy:.2%}")
@@ -160,7 +153,6 @@
 y_pred_disease = clf_nb_disease.predict(X_test_d)
 disease_accuracy = accuracy_score(y_test_d, y_pred_disease)
 print(f"Model Accuracy (individual disease-based): {disease_accuracy:.2%}")
->>>>>>> 138520fc
 
 # Predict diseases from user symptoms
 def predict_user_disease(symptoms):
